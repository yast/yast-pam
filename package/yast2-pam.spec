#
# spec file for package yast2-pam
#
# Copyright (c) 2013 SUSE LINUX Products GmbH, Nuernberg, Germany.
#
# All modifications and additions to the file contributed by third parties
# remain the property of their copyright owners, unless otherwise agreed
# upon. The license for this file, and modifications and additions to the
# file, is the same license as for the pristine package itself (unless the
# license for the pristine package is not an Open Source License, in which
# case the license is the MIT License). An "Open Source License" is a
# license that conforms to the Open Source Definition (Version 1.9)
# published by the Open Source Initiative.

# Please submit bugfixes or comments via http://bugs.opensuse.org/
#

<<<<<<< HEAD
Name:          yast2-pam
Version:       4.3.2
Release:       0
Summary:       YaST2 - PAM Agent

Group:         System/YaST
License:       GPL-2.0-only
URL:           http://github.com/yast/yast-pam
Source0:       %{name}-%{version}.tar.bz2
BuildRoot:     %{_tmppath}/%{name}-%{version}-build

BuildRequires: yast2
BuildRequires: yast2-devtools >= 3.1.10
BuildRequires: rubygem(%{rb_default_ruby_abi}:yast-rake)
# cfa for parsing nsswitch
BuildRequires: rubygem(%rb_default_ruby_abi:cfa) >= 0.6.4
# lenses are needed to use cfa
BuildRequires: augeas-lenses
# testsuite
BuildRequires: rubygem(%rb_default_ruby_abi:rspec)

Requires:	     yast2
# cfa for parsing nsswitch
Requires:      rubygem(%rb_default_ruby_abi:cfa) >= 0.6.4
# lenses are needed to use cfa
Requires:      augeas-lenses
Requires:	     pam-config >= 0.8
Requires:      yast2-ruby-bindings >= 1.0.0

BuildArch:     noarch
=======

Name:           yast2-pam
Version:        4.2.5
Release:        0

BuildRoot:      %{_tmppath}/%{name}-%{version}-build
Source0:        %{name}-%{version}.tar.bz2

Group:          System/YaST
License:        GPL-2.0-only
url:            http://github.com/yast/yast-pam
BuildRequires:  yast2-devtools >= 3.1.10
BuildRequires:  rubygem(%{rb_default_ruby_abi}:yast-rake)

Requires:	yast2

Requires:	pam-config >= 0.8

BuildArch:      noarch

Requires:       yast2-ruby-bindings >= 1.0.0

Summary:	YaST2 - PAM Agent
>>>>>>> 83c7c45d

%description
This agent is used by YaST2 to modify the PAM configuration files

%prep
%setup -n %{name}-%{version}

%check
rake test:unit

%build

%install
rake install DESTDIR="%{buildroot}"

%files
%defattr(-,root,root)
%dir %{yast_moduledir}
%{yast_moduledir}/*
%dir %{yast_scrconfdir}
%{yast_scrconfdir}/*.scr
%{yast_libdir}
%dir %{yast_agentdir}
%{yast_agentdir}/ag_passwd
%doc %{yast_docdir}
%license COPYING<|MERGE_RESOLUTION|>--- conflicted
+++ resolved
@@ -15,9 +15,8 @@
 # Please submit bugfixes or comments via http://bugs.opensuse.org/
 #
 
-<<<<<<< HEAD
 Name:          yast2-pam
-Version:       4.3.2
+Version:       4.3.3
 Release:       0
 Summary:       YaST2 - PAM Agent
 
@@ -46,31 +45,6 @@
 Requires:      yast2-ruby-bindings >= 1.0.0
 
 BuildArch:     noarch
-=======
-
-Name:           yast2-pam
-Version:        4.2.5
-Release:        0
-
-BuildRoot:      %{_tmppath}/%{name}-%{version}-build
-Source0:        %{name}-%{version}.tar.bz2
-
-Group:          System/YaST
-License:        GPL-2.0-only
-url:            http://github.com/yast/yast-pam
-BuildRequires:  yast2-devtools >= 3.1.10
-BuildRequires:  rubygem(%{rb_default_ruby_abi}:yast-rake)
-
-Requires:	yast2
-
-Requires:	pam-config >= 0.8
-
-BuildArch:      noarch
-
-Requires:       yast2-ruby-bindings >= 1.0.0
-
-Summary:	YaST2 - PAM Agent
->>>>>>> 83c7c45d
 
 %description
 This agent is used by YaST2 to modify the PAM configuration files
